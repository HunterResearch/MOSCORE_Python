--- conflicted
+++ resolved
@@ -181,29 +181,24 @@
 
 
 def score_constraints(alphas, systems, phantoms, num_par, m_star, j_star, lambdas, n_obj, n_systems):
-    """parameters:
-            alphas: numpy array of length n_systems + 1 consisting of allocation for each system and estimated convergence rate
-            systems: dict, as described under calc_bf_allocation()
-            phantoms: numpy matrix with n_obj columns and an arbitrary number of rows, where each element is a pareto system number. Each row corresponds to a phantom pareto system - pareto system number n in column j implies that the phantom pareto has the same value in objective j as pareto system n
-            num_par: integer, number of estimated pareto systems
-            m_star: numpy matrix
-            j_star: numpy_matrix
-            lambdas: numpy_array
-            n_obj: number of systems
-            n_systems: integer, number of total systems
-
-<<<<<<< HEAD
-    output:
-            rates: numpy array, giving the value of z(estimated convergence rate) minus the convergence rate upper bound associated with each constraint
-            jacobian: 2d numy array, giving the jacobian of the rates with respect to the vector alpha (including the final element z)
-=======
+    """
+    Parameters
+    ----------
+    alphas: numpy array of length n_systems + 1 consisting of allocation for each system and estimated convergence rate
+    systems: dict, as described under calc_bf_allocation()
+    phantoms: numpy matrix with n_obj columns and an arbitrary number of rows, where each element is a pareto system number. Each row corresponds to a phantom pareto system - pareto system number n in column j implies that the phantom pareto has the same value in objective j as pareto system n
+    num_par: integer, number of estimated pareto systems
+    m_star: numpy matrix
+    j_star: numpy_matrix
+    lambdas: numpy_array
+    n_obj: number of systems
+    n_systems: integer, number of total systems
+
     Returns
     -------
-
-        rates: numpy array, giving the value of z(estimated convergence rate) minus the convergence rate upper bound associated with each constraint\n
-        jacobian: 2d numy array, giving the jacobian of the rates with respect to the vector alpha (including the final element z)
->>>>>>> c1f6d6d9
- """
+    rates: numpy array, giving the value of z(estimated convergence rate) minus the convergence rate upper bound associated with each constraint\n
+    jacobian: 2d numy array, giving the jacobian of the rates with respect to the vector alpha (including the final element z)
+    """
     # Compose MCE and MCI constraint values and gradients.
     tol = 10**-12
     alphas[0:-1][alphas[0:-1] < tol] = 0
@@ -216,29 +211,17 @@
 
 def MCI_score_rates(alphas, lambdas, j_star, systems, phantoms, num_par, n_obj, n_systems):
     """calculates the MCI Phantom rate constraint values and jacobian
-<<<<<<< HEAD
-
-    parameters:
-=======
     
     Parameters
     ----------
->>>>>>> c1f6d6d9
-            alphas:  numpy array of length n_systems + 1 consisting of allocation for each system and estimated convergence rate
-            lambdas: numpy array
-            j_star: numpy  matrix
-            systems: dict, as described under calc_bf_allocation()
-            phantoms: numpy matrix with n_obj columns and an arbitrary number of rows, where each element is a pareto system number. Each row corresponds to a phantom pareto system - pareto system number n in column j implies that the phantom pareto has the same value in objective j as pareto system n
-            num_par: integer, number of estimated pareto systems
-            n_systems: integer, number of total systems
-            n_obj: integer, number of objectives
-<<<<<<< HEAD
-    output:
-            MCE_rates: numpy array, giving the value of z(estimated convergence rate) minus the convergence rate upper bound associated with each MCE constraint
-            MCE_grads: 2d numy array, giving the jacobian of the MCE constraint values with respect to the vector alpha (including the final element z)"""
-
-    tol = 10 ** -12
-=======
+    alphas:  numpy array of length n_systems + 1 consisting of allocation for each system and estimated convergence rate
+    lambdas: numpy array
+    j_star: numpy  matrix
+    systems: dict, as described under calc_bf_allocation()
+    phantoms: numpy matrix with n_obj columns and an arbitrary number of rows, where each element is a pareto system number. Each row corresponds to a phantom pareto system - pareto system number n in column j implies that the phantom pareto has the same value in objective j as pareto system n
+    num_par: integer, number of estimated pareto systems
+    n_systems: integer, number of total systems
+    n_obj: integer, number of objectives
 
     Returns
     -------
@@ -247,7 +230,6 @@
       
     tol = 10**-12
     
->>>>>>> c1f6d6d9
     n_MCI = len(j_star)
     MCI_rates = np.zeros(n_MCI)
     MCI_grads = np.zeros([n_MCI, len(alphas)])
@@ -325,18 +307,6 @@
 
 def MCE_score_rates(alphas, systems, M_star, n_obj, n_systems):
     """calculates the MCE score rate constraint values and jacobian
-<<<<<<< HEAD
-
-    parameters:
-            alphas:  numpy array of length n_systems + 1 consisting of allocation for each system and estimated convergence rate
-            systems: dict, as described under calc_bf_allocation()
-            M_star: numpy array
-            n_systems: integer, number of total systems
-            n_obj: integer, number of objectives
-    output:
-            MCE_rates: numpy array, giving the value of z(estimated convergence rate) minus the convergence rate upper bound associated with each MCE constraint
-            MCE_grads: 2d numy array, giving the jacobian of the MCE constraint values with respect to the vector alpha (including the final element z)
-=======
     
     Parameters
     ----------
@@ -350,7 +320,6 @@
     -------
     MCE_rates: numpy array, giving the value of z(estimated convergence rate) minus the convergence rate upper bound associated with each MCE constraint\n
     MCE_grads: 2d numy array, giving the jacobian of the MCE constraint values with respect to the vector alpha (including the final element z)
->>>>>>> c1f6d6d9
             """
 
     tol = 10**-12
@@ -420,27 +389,20 @@
     at a time, as separate functions. Thus we check whether we're looking at the same alphas
     as the last call, and if so return the same output
 
-    parameters:
-            alphas:  numpy array of length n_systems + 1 consisting of allocation for each system and estimated convergence rate
-            systems: dict, as described under calc_bf_allocation()
-            phantoms: numpy matrix with n_obj columns and an arbitrary number of rows, where each element is a pareto system number. Each row corresponds to a phantom pareto system - pareto system number n in column j implies that the phantom pareto has the same value in objective j as pareto system n
-            num_par: integer, number of estimated pareto systems
-            n_obj: number of systems
-            n_systems: integer, number of total systems
-<<<<<<< HEAD
-
-    output:
-            rates: numpy array, giving the value of z(estimated convergence rate) minus the convergence rate upper bound associated with each constraint
-            jacobian: 2d numy array, giving the jacobian of the rates with respect to the vector alpha (including the final element z)
-
-=======
+    Parameters
+    ----------
+    alphas:  numpy array of length n_systems + 1 consisting of allocation for each system and estimated convergence rate
+    systems: dict, as described under calc_bf_allocation()
+    phantoms: numpy matrix with n_obj columns and an arbitrary number of rows, where each element is a pareto system number. Each row corresponds to a phantom pareto system - pareto system number n in column j implies that the phantom pareto has the same value in objective j as pareto system n
+    num_par: integer, number of estimated pareto systems
+    n_obj: number of systems
+    n_systems: integer, number of total systems
             
     Returns
     -------
     rates: numpy array, giving the value of z(estimated convergence rate) minus the convergence rate upper bound associated with each constraint\n
     jacobian: 2d numy array, giving the jacobian of the rates with respect to the vector alpha (including the final element z)
             
->>>>>>> c1f6d6d9
     """
     if all(alphas == score_constraints_wrapper.last_alphas):
         return score_constraints_wrapper.last_outputs
@@ -454,20 +416,15 @@
 def calc_SCORE_MCE(systems, num_par, n_obj):
     """calculates the SCORE for MCE constraints
 
-    parameters:
-            systems:  systems: dict, as described under calc_score_allocation()
-            num_par: integer, number of pareto systems
-            n_obj: integer, number of objectives
-
-<<<<<<< HEAD
-    output:
-            M_star: a numpy matrix (sorry, I don't remember what's going on here - Nathan)
-=======
+    Parameters
+    ----------
+    systems:  systems: dict, as described under calc_score_allocation()
+    num_par: integer, number of pareto systems
+    n_obj: integer, number of objectives
+
     Returns
     -------
     M_star: a numpy matrix (sorry, I don't remember what's going on here - Nathan)
-        
->>>>>>> c1f6d6d9
         """
     scores = np.zeros([num_par, num_par])
     all_scores = np.zeros(num_par * (num_par - 1))
@@ -533,19 +490,20 @@
 
 def calc_SCORE(phantoms, systems, n_systems, num_par, n_obj, n_phantoms):
     """calculates the SCORE for MCI constraints
-<<<<<<< HEAD
-
-    parameters:
-        phantoms: numpy matrix with n_obj columns and an arbitrary number of rows, where each element is a pareto system number. Each row corresponds to a phantom pareto system - pareto system number n in column j implies that the phantom pareto has the same value in objective j as pareto system n
-        systems: dict, as described under calc_score_allocation()
-        n_systems: number of systems
-        num_par: integer, number of pareto systems
-        n_obj: integer, number of objectives
-        n_phantoms: number of phantom systems
-
-    output:
-        j_star: a numpy matrix (sorry, I don't remember what's going on here - Nathan)
-        lambdas: a numpy array (ditto)
+
+    Parameters
+    ----------
+    phantoms: numpy matrix with n_obj columns and an arbitrary number of rows, where each element is a pareto system number. Each row corresponds to a phantom pareto system - pareto system number n in column j implies that the phantom pareto has the same value in objective j as pareto system n
+    systems: dict, as described under calc_score_allocation()
+    n_systems: number of systems
+    num_par: integer, number of pareto systems
+    n_obj: integer, number of objectives
+    n_phantoms: number of phantom systems
+
+    Returns
+    -------
+    j_star: a numpy matrix (sorry, I don't remember what's going on here - Nathan)
+    lambdas: a numpy array (ditto)
     """
     scores = np.zeros([n_phantoms, n_systems - num_par])
     j_star = np.zeros([n_phantoms * n_obj, 2])
@@ -555,33 +513,6 @@
     # and then modifying v_instance would modify v, which is undesireable.
 
     # Loop over phantoms.
-=======
-    
-    parameters
-    ----------
-            phantoms: numpy matrix with n_obj columns and an arbitrary number of rows, where each element is a pareto system number. Each row corresponds to a phantom pareto system - pareto system number n in column j implies that the phantom pareto has the same value in objective j as pareto system n
-            systems: dict, as described under calc_score_allocation()
-            n_systems: number of systems 
-            num_par: integer, number of pareto systems
-            n_obj: integer, number of objectives
-            n_phantoms: number of phantom systems
-
-    Returns
-    -------
-    j_star: a numpy matrix (sorry, I don't remember what's going on here - Nathan)\n
-    lambdas: a numpy array (ditto)
-        
-        """
-    
-    scores = np.zeros([n_phantoms, n_systems-num_par])
-    j_star = np.zeros([n_phantoms*n_obj, 2])
-    #note: the matlab code pre-computes several vectors for speed here
-    #which I instead initialize individually
-    #this is because initializing vector v at this point, setting v_instance = v
-    #and then modifying v_instance would modify v, which is undesireable
-    
-    #loop over phantoms
->>>>>>> c1f6d6d9
     for i in range(n_phantoms):
 
         # phantom_pareto_inds refers to the pareto system number from which each phantom objective
