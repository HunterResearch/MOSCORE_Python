#!/usr/bin/env python3
# -*- coding: utf-8 -*-

"""
Summary
-------
Provide functions for phantom allocation.

Listing
-------
calc_phantom_allocation : function
phantom_constraints_wrapper : function
phantom_constraints : function
MCI_phantom_rates : function
find_phantoms : function
sweep : function
"""


import numpy as np
import itertools as it
import scipy.optimize as opt

from brute_force_allocation import MCE_brute_force_rates, objective_function, hessian_zero
from MCI_hard_coded import MCI_1d, MCI_2d, MCI_3d, MCI_four_d_plus
from utils import is_pareto_efficient


def calc_phantom_allocation(systems, warm_start=None):
    """Calculates Phantom Allocation given a set of systems and optional warm start

    Parameters:

        Systems: Dictionary with following keys and values
            'obj': a dictionary of objective value (float) tuples  keyed by system number
            'var': a dictionary of objective covariance matrices (numpy matrices) keyed by system number
            'pareto_indices': a list of integer system numbers of estimated pareto systems ordered by first objective value
            'non_pareto_indices': a list o finteger system numbers of estimated non-parety systems ordered by first objective value

        warm_start: numpy array of length equal to the number of system, which sums to 1
<<<<<<< HEAD


    Returns:

        out_tuple:
            out_tuple[0]: the estimated optimal allocation of simulation runs assuming that estimated objectives and variances are true
            out_tuple[1]: the estimated convergence rate associatedc with the optimal allocation"""
    # Extract number of objectives, number of systems, and number of pareto systems.
=======
        
        
    Returns
    -------
    out_tuple:
        out_tuple[0]: the estimated optimal allocation of simulation runs assuming that estimated objectives and variances are true\n
        out_tuple[1]: the estimated convergence rate associatedc with the optimal allocation"""
    #every comment from the brute_force_allocation top level function applies here, but I'm too tired right now to copy them over
>>>>>>> 7bf4cb82
    n_obj = len(systems["obj"][0])
    n_systems = len(systems["obj"])
    num_par = len(systems["pareto_indices"])

    # Get array of pareto values for the phantom finder.
    pareto_array = np.zeros([num_par, n_obj])
    for i in range(num_par):
        pareto_array[i, :] = systems['obj'][systems['pareto_indices'][i]]
    # Get the phantom systems.
    phantom_values = find_phantoms(pareto_array, n_obj, num_par)

    # Sort the phantom system.
    for i in range(n_obj):
        phantom_values = phantom_values[(phantom_values[:, n_obj - 1 - i]).argsort(kind='mergesort')]
    n_phantoms = len(phantom_values)

    # The commented part doesn't give different results, but this makes the constraint
    # ordering identical to that of the matlab code, which you'll want for debugging
    # phantom_values = phantom_values[(phantom_values[:,0]).argsort()]

    # TODO: consider using something other than inf as a placeholder.
    # Unfortunately, inf is a float in numpy, and arrays must be homogenous
    # and floats don't automatically cast to ints for indexing leading to an error.
    # Right now we're casting as ints for indexing, but that's a little gross.
    # Also, inf doesn't cast to intmax if you cast as int.
    # It ends up being very negative for some reason.
    phantoms = np.ones([n_phantoms, n_obj]) * np.inf

    # TODO: Vectorize?
    for i in range(n_phantoms):
        for j in range(n_obj):
            for k in range(num_par):
                if pareto_array[k, j] == phantom_values[i, j]:
                    phantoms[i, j] = systems['pareto_indices'][k]

    phantom_constraints_wrapper.last_alphas = None

    # We define a callable for the constraint values and another for the constraint jacobian.
    def constraint_values(x):
        return phantom_constraints_wrapper(x, systems, phantoms, num_par, n_obj, n_systems)[0]

    def constraint_jacobian(x):
        return phantom_constraints_wrapper(x, systems, phantoms, num_par, n_obj, n_systems)[1]

    # lambda is for function handles.
    # constraint_values = lambda x: phantom_constraints_wrapper(x, systems, phantoms, num_par,n_obj, n_systems)[0]
    # constraint_jacobian = lambda x: phantom_constraints_wrapper(x, systems, phantoms, num_par,n_obj, n_systems)[1]

    # Define nonlinear constraint object for the optimizer.
    # Will not work if we switch away from trust-constr, but the syntax isn't that different if we do.
    nonlinear_constraint = opt.NonlinearConstraint(constraint_values,
                                                   lb=-np.inf,
                                                   ub=0.0,
                                                   jac=constraint_jacobian,
                                                   keep_feasible=False
                                                   )

    # Define bounds on alpha values and z (the last element of our decision variable array).
    my_bounds = [(10**-12, 1.0) for i in range(n_systems)] + [(0.0, np.inf)]

    if warm_start is None:
        warm_start = np.array([1.0 / n_systems] * n_systems + [0.0])
    else:
        warm_start = np.append(warm_start, 0)

    # The objective is -z and its derivative wrt z is -1.
    def obj_function(x):
        return objective_function(x)
    # obj_function = lambda x: objective_function(x)

    # Set sum of alphas (not z) to 1.
    equality_constraint_array = np.ones(n_systems + 1)
    equality_constraint_array[-1] = 0.0
    equality_constraint_bound = 1.0
    equality_constraint = opt.LinearConstraint(equality_constraint_array,
                                               equality_constraint_bound,
                                               equality_constraint_bound
                                               )

    # Solve optimization problem.
    res = opt.minimize(fun=obj_function,
                       x0=warm_start,
                       method='trust-constr',
                       jac=True,
                       hess=hessian_zero,
                       bounds=my_bounds,
                       constraints=[equality_constraint, nonlinear_constraint]
                       )

    stop_flag = 1
    if res.status == 0:
        stop_flag = 0

    # If latest attempt to optimize terminated improperly, warm-start at
    # final solution and try again.
    while stop_flag == 0:
        print("cycling")
        res = opt.minimize(fun=objective_function,
                           x0=res.x,
                           method='trust-constr',
                           jac=True,
                           hess=hessian_zero,
                           bounds=my_bounds,
                           constraints=[equality_constraint, nonlinear_constraint]
                           )
        if res.status != 0:
            stop_flag = 1
    # print(res.constr_violation)
    # print(res.message)

    # res.x includes alphas and z. To return only alphas, subset with res.x[0:-1].
    return res.x[0:-1], res.x[-1]


def phantom_constraints_wrapper(alphas, systems, phantoms, num_par, n_obj, n_systems):
    """scipy optimization methods don't directly support simultaneous computation
    of constraint values and their gradients. Additionally, it only considers one constraint and its gradient
    at a time, as separate functions. Thus we check whether we're looking at the same alphas
    as the last call, and if so return the same output
<<<<<<< HEAD

    parameters:
            alphas: numpy array of length n_systems + 1 consisting of allocation for each system and estimated convergence rate
            systems: dict, as described under calc_bf_allocation()
            phantoms: numpy matrix with n_obj columns and an arbitrary number of rows, where each element is a pareto system number. Each row corresponds to a phantom pareto system - pareto system number n in column j implies that the phantom pareto has the same value in objective j as pareto system n
            num_par: integer, number of estimated pareto systems
            n_obj: number of systems
            n_systems: integer, number of total systems

    output:
            rates: numpy array, giving the value of z(estimated convergence rate) minus the convergence rate upper bound associated with each constraint
            jacobian: 2d numy array, giving the jacobian of the rates with respect to the vector alpha (including the final element z)

=======
    
    Parameters
    ----------
    alphas: numpy array of length n_systems + 1 consisting of allocation for each system and estimated convergence rate
    systems: dict, as described under calc_bf_allocation()
    phantoms: numpy matrix with n_obj columns and an arbitrary number of rows, where each element is a pareto system number. Each row corresponds to a phantom pareto system - pareto system number n in column j implies that the phantom pareto has the same value in objective j as pareto system n
    num_par: integer, number of estimated pareto systems
    n_obj: number of systems
    n_systems: integer, number of total systems
            
    Returns
    -------
    rates: numpy array, giving the value of z(estimated convergence rate) minus the convergence rate upper bound associated with each constraint
    jacobian: 2d numy array, giving the jacobian of the rates with respect to the vector alpha (including the final element z)
            
>>>>>>> 7bf4cb82
    """
    if all(alphas == phantom_constraints_wrapper.last_alphas):
        return phantom_constraints_wrapper.last_outputs
    else:
        rates, jacobian = phantom_constraints(alphas, systems, phantoms, num_par, n_obj, n_systems)
        phantom_constraints_wrapper.last_alphas = alphas
        phantom_constraints_wrapper.last_outputs = rates, jacobian
        return rates, jacobian


def phantom_constraints(alphas, systems, phantoms, num_par, n_obj, n_systems):
    """calculates MCE constraints and MCI constraints on the convergence rate and appends them together, where the value of each constraint is equal to z, the total rate estimator, minus the rate associated with each possible MCI and MCE event based on the phantom pareto set, each of which serves as an upper bound on the total rate
<<<<<<< HEAD

    parameters:
            alphas: numpy array of length n_systems + 1 consisting of allocation for each system and estimated convergence rate
            systems: dict, as described under calc_bf_allocation()
            phantoms: numpy matrix with n_obj columns and an arbitrary number of rows, where each element is a pareto system number. Each row corresponds to a phantom pareto system - pareto system number n in column j implies that the phantom pareto has the same value in objective j as pareto system n
            num_par: integer, number of estimated pareto systems
            n_obj: number of systems
            n_systems: integer, number of total systems

    output:
            rates: numpy array, giving the value of z(estimated convergence rate) minus the convergence rate upper bound associated with each constraint
            jacobian: 2d numy array, giving the jacobian of the rates with respect to the vector alpha (including the final element z)

=======
    
    
    Parameters
    ----------
    alphas: numpy array of length n_systems + 1 consisting of allocation for each system and estimated convergence rate
    systems: dict, as described under calc_bf_allocation()
    phantoms: numpy matrix with n_obj columns and an arbitrary number of rows, where each element is a pareto system number. Each row corresponds to a phantom pareto system - pareto system number n in column j implies that the phantom pareto has the same value in objective j as pareto system n
    num_par: integer, number of estimated pareto systems
    n_obj: number of systems
    n_systems: integer, number of total systems
            
    Returns
    -------
    rates: numpy array, giving the value of z(estimated convergence rate) minus the convergence rate upper bound associated with each constraint
    jacobian: 2d numy array, giving the jacobian of the rates with respect to the vector alpha (including the final element z)
            
>>>>>>> 7bf4cb82
    """
    # Compose MCE and MCI constraint values and gradients.
    MCE_rates, MCE_grads = MCE_brute_force_rates(alphas, systems, num_par, n_systems, n_obj)
    MCI_rates, MCI_grads = MCI_phantom_rates(alphas, systems, phantoms, num_par, n_systems, n_obj)
    rates = np.append(MCE_rates, MCI_rates, axis=0)
    grads = np.append(MCE_grads, MCI_grads, axis=0)
    return rates, grads


def MCI_phantom_rates(alphas, systems, phantoms, num_par, n_systems, n_obj):
    """calculates the MCI Phantom rate constraint values and jacobian
<<<<<<< HEAD

    parameters:
            alphas:  numpy array of length n_systems + 1 consisting of allocation for each system and estimated convergence rate
            systems: dict, as described under calc_bf_allocation()
            phantoms: numpy matrix with n_obj columns and an arbitrary number of rows, where each element is a pareto system number. Each row corresponds to a phantom pareto system - pareto system number n in column j implies that the phantom pareto has the same value in objective j as pareto system n
            num_par: integer, number of estimated pareto systems
            n_systems: integer, number of total systems
            n_obj: integer, number of objectives
    output:
            MCE_rates: numpy array, giving the value of z(estimated convergence rate) minus the convergence rate upper bound associated with each MCE constraint
            MCE_grads: 2d numy array, giving the jacobian of the MCE constraint values with respect to the vector alpha (including the final element z)"""

=======
    
    Parameters
    ----------
    alphas:  numpy array of length n_systems + 1 consisting of allocation for each system and estimated convergence rate
    systems: dict, as described under calc_bf_allocation()
    phantoms: numpy matrix with n_obj columns and an arbitrary number of rows, where each element is a pareto system number. Each row corresponds to a phantom pareto system - pareto system number n in column j implies that the phantom pareto has the same value in objective j as pareto system n
    num_par: integer, number of estimated pareto systems
    n_systems: integer, number of total systems
    n_obj: integer, number of objectives

    Returns
    -------
    MCE_rates: numpy array, giving the value of z(estimated convergence rate) minus the convergence rate upper bound associated with each MCE constraint
    MCE_grads: 2d numy array, giving the jacobian of the MCE constraint values with respect to the vector alpha (including the final element z)"""
            
>>>>>>> 7bf4cb82
    tol = 10**-12
    n_phantoms = len(phantoms)
    n_nonpar = n_systems - num_par
    n_MCI = n_nonpar * n_phantoms

    MCI_rates = np.zeros(n_MCI)
    MCI_grads = np.zeros([n_MCI, n_systems + 1])

    count = 0
    alphas[0:-1][alphas[0:-1] <= tol] = 0
    for j in systems['non_pareto_indices']:
        for m in range(n_phantoms):
            # Get the pareto indices corresponding to phantom l.
            phantom_indices = phantoms[m, :]
            if alphas[j] <= tol:
                # The rate and gradients are zero. Only have to worry about gradient
                # wrt z since we initialize with zero.
                MCI_grads[count, -1] = 1
            else:
                phantom_obj = np.zeros(n_obj)
                phantom_var = np.zeros(n_obj)
                phantom_alphas = np.zeros(n_obj)
                phantom_objectives = np.array(range(n_obj))
                phantom_objective_count = n_obj
                alpha_zeros = 0

                # Extract objective and variance values for the phantom pareto system.
                for b in range(n_obj):
                    if phantom_indices[b] < np.inf:
                        pareto_system = int(phantom_indices[b])
                        phantom_obj[b] = systems['obj'][pareto_system][b]
                        phantom_var[b] = systems['var'][pareto_system][b, b]
                        if alphas[pareto_system] <= tol:
                            phantom_alphas[b] = 0
                            alpha_zeros = alpha_zeros + 1
                        else:
                            phantom_alphas[b] = alphas[pareto_system]
                    else:
                        phantom_objective_count -= 1

                # Keep track of which objectives are included in phantom set.
                phantom_objectives = phantom_objectives[phantom_indices < np.inf]
                obj_j = systems['obj'][j][phantom_objectives]
                # Only want covariances for the phantom objectives.
                # np.ix_ allows us to subset nicely that way.
                cov_j = systems['var'][j][np.ix_(phantom_objectives, phantom_objectives)]

                # Remove unassigned objective indices for phantom variances and objectives.
                phantom_obj = phantom_obj[phantom_objectives]
                phantom_var = phantom_var[phantom_objectives]
                phantom_alphas = phantom_alphas[phantom_objectives]

                # If all of the alphas corresponding to the phantom objectives are zero:
                if alpha_zeros == phantom_objective_count:
                    rate = 0
                    grad_j = 0
                    phantom_grads = 0.5 * ((obj_j - phantom_obj) ** 2) / phantom_var

                    # Note: floats equal to ints don't get automatically converted when used for indices.
                    # Need to convert.
                    MCI_grads[count, phantom_indices[phantom_indices < np.inf].astype(int)] = -1.0 * phantom_grads
                    MCI_grads[count, -1] = 1
                    MCI_rates[count] = alphas[-1] - rate
                else:
                    length = len(phantom_objectives)
                    if length == 1:
                        rate, grad_j, phantom_grads = MCI_1d(alphas[j], obj_j, cov_j, phantom_alphas, phantom_obj, phantom_var)
                    elif length == 2:
                        rate, grad_j, phantom_grads = MCI_2d(alphas[j], obj_j, cov_j, phantom_alphas, phantom_obj, phantom_var)
                    elif length == 3:
                        rate, grad_j, phantom_grads = MCI_3d(alphas[j], obj_j, cov_j, phantom_alphas, phantom_obj, phantom_var)
                    else:
                        rate, grad_j, phantom_grads = MCI_four_d_plus(alphas[j], obj_j, cov_j, phantom_alphas, phantom_obj, phantom_var)

                    # TODO: Hard-code solutions for 1-3 objectives.
                    MCI_grads[count, phantom_indices[phantom_indices < np.inf].astype(int)] = -1.0 * phantom_grads
                    MCI_grads[count, -1] = 1
                    MCI_grads[count, j] = -1.0 * grad_j
                    MCI_rates[count] = alphas[-1] - rate

            count = count + 1
    return MCI_rates, MCI_grads


def find_phantoms(paretos, n_obj):
    """finds the phantom pareto set
<<<<<<< HEAD

    paramters:
            paretos: a numpy matrix representing the pareto set, with a row for each pareto system and a column for each objective
            n_obj: integer number of objectives
            num_par: integer number of pareto systems

    output:
            phantoms: a numpy matrix similar in structure to paretos characterizing the phantom paretos. same number of columns but a difficult-to-predict number of rows
       """

=======
    
    Paramters
    ---------
    paretos: a numpy matrix representing the pareto set, with a row for each pareto system and a column for each objective
    n_obj: integer number of objectives
    num_par: integer number of pareto systems
            
    Returns
    -------
    phantoms: a numpy matrix similar in structure to paretos characterizing the phantom paretos. same number of columns but a difficult-to-predict number of rows
       """     
    
>>>>>>> 7bf4cb82
    max_y = np.inf
    phantoms = np.zeros([1, n_obj])
    v = range(n_obj)

    for b in v:
        # Get all subsets of size b of our objective dimensions.
        T = list(it.combinations(v, b + 1))
        for dims in T:
            temp_paretos = paretos[:, dims]
            temp_paretos = np.unique(temp_paretos, axis=0)

            # Only want points which are paretos in our b-dimensional subspace.
            temp_paretos = temp_paretos[is_pareto_efficient(temp_paretos, return_mask=False), :]

            # Do the sweep.
            phants = sweep(temp_paretos)
            phan = np.ones([len(phants), n_obj]) * max_y
            phan[:, dims] = phants
            phantoms = np.append(phantoms, phan, axis=0)
    phantoms = phantoms[1:, :]
    return phantoms


def sweep(paretos):
<<<<<<< HEAD
    """TO DO"""

    n_obj = len(paretos[0, :])
=======
    """I honestly have no recollection of how this one works sorry - Nathan
    
    pretty sure inputs and outputs are the same as paretos and phantoms above

    Paramters
    ---------
    paretos: a numpy matrix representing the pareto set, with a row for each pareto system and a column for each objective
    n_obj: integer number of objectives

    Returns
    -------
    phantoms: a numpy matrix similar in structure to paretos characterizing the phantom paretos. same number of columns but a difficult-to-predict number of rows
       """
    n_obj = len(paretos[0,:])
    
>>>>>>> 7bf4cb82
    num_par = len(paretos)

    if n_obj == 1:
        return paretos[[paretos[:, 0].argmin()], :]
    else:
        phantoms = np.zeros([1, n_obj])
        # Python indexes from 0, so the index for our last dimension is n_obj - 1.
        d = n_obj - 1
        # Other dimensions.
        T = range(d)

        # Sort paretos by dimension d in descending order.
        paretos = paretos[(-paretos[:, d]).argsort(), :]

        # Sweep dimension d from max to min, projecting into dimensions T
        for i in range(num_par - (n_obj - 1)):  # Need at least n_obj - 1 paretos to get a phantom.
            max_y = paretos[i, d]
            temp_paretos = paretos[i + 1:num_par, :]  # Paretos following the current max pareto.
            temp_paretos = temp_paretos[:, T]  # Remove dimension d or project onto dimension d.
            temp_paretos = temp_paretos[is_pareto_efficient(temp_paretos, return_mask=False), :]  # Find pareto front.
            phants = sweep(temp_paretos)  # Find phantoms from hyperplane passing through pareto i along T.

            # Of phantom candidates, include only those which are dominated by pareto i.
            # TODO: Vectorize?
            for j in T:
                non_dom = phants[:, j] > paretos[i, j]
                phants = phants[non_dom, :]
            phan = np.ones([len(phants), n_obj]) * max_y
            phan[:, T] = phants
            phantoms = np.append(phantoms, phan, axis=0)
        # Remove the row we used to initialize phantoms.
        phantoms = phantoms[1:, :]
        return phantoms


"""
Created on Mon May 27 19:25:06 2019

@author: nathangeldner
"""<|MERGE_RESOLUTION|>--- conflicted
+++ resolved
@@ -29,8 +29,8 @@
 def calc_phantom_allocation(systems, warm_start=None):
     """Calculates Phantom Allocation given a set of systems and optional warm start
 
-    Parameters:
-
+    Parameters
+    ----------
         Systems: Dictionary with following keys and values
             'obj': a dictionary of objective value (float) tuples  keyed by system number
             'var': a dictionary of objective covariance matrices (numpy matrices) keyed by system number
@@ -38,25 +38,13 @@
             'non_pareto_indices': a list o finteger system numbers of estimated non-parety systems ordered by first objective value
 
         warm_start: numpy array of length equal to the number of system, which sums to 1
-<<<<<<< HEAD
-
-
-    Returns:
-
-        out_tuple:
-            out_tuple[0]: the estimated optimal allocation of simulation runs assuming that estimated objectives and variances are true
-            out_tuple[1]: the estimated convergence rate associatedc with the optimal allocation"""
-    # Extract number of objectives, number of systems, and number of pareto systems.
-=======
-        
         
     Returns
     -------
     out_tuple:
         out_tuple[0]: the estimated optimal allocation of simulation runs assuming that estimated objectives and variances are true\n
         out_tuple[1]: the estimated convergence rate associatedc with the optimal allocation"""
-    #every comment from the brute_force_allocation top level function applies here, but I'm too tired right now to copy them over
->>>>>>> 7bf4cb82
+    # Extract number of objectives, number of systems, and number of pareto systems.
     n_obj = len(systems["obj"][0])
     n_systems = len(systems["obj"])
     num_par = len(systems["pareto_indices"])
@@ -176,22 +164,7 @@
     of constraint values and their gradients. Additionally, it only considers one constraint and its gradient
     at a time, as separate functions. Thus we check whether we're looking at the same alphas
     as the last call, and if so return the same output
-<<<<<<< HEAD
-
-    parameters:
-            alphas: numpy array of length n_systems + 1 consisting of allocation for each system and estimated convergence rate
-            systems: dict, as described under calc_bf_allocation()
-            phantoms: numpy matrix with n_obj columns and an arbitrary number of rows, where each element is a pareto system number. Each row corresponds to a phantom pareto system - pareto system number n in column j implies that the phantom pareto has the same value in objective j as pareto system n
-            num_par: integer, number of estimated pareto systems
-            n_obj: number of systems
-            n_systems: integer, number of total systems
-
-    output:
-            rates: numpy array, giving the value of z(estimated convergence rate) minus the convergence rate upper bound associated with each constraint
-            jacobian: 2d numy array, giving the jacobian of the rates with respect to the vector alpha (including the final element z)
-
-=======
-    
+
     Parameters
     ----------
     alphas: numpy array of length n_systems + 1 consisting of allocation for each system and estimated convergence rate
@@ -205,8 +178,6 @@
     -------
     rates: numpy array, giving the value of z(estimated convergence rate) minus the convergence rate upper bound associated with each constraint
     jacobian: 2d numy array, giving the jacobian of the rates with respect to the vector alpha (including the final element z)
-            
->>>>>>> 7bf4cb82
     """
     if all(alphas == phantom_constraints_wrapper.last_alphas):
         return phantom_constraints_wrapper.last_outputs
@@ -219,22 +190,6 @@
 
 def phantom_constraints(alphas, systems, phantoms, num_par, n_obj, n_systems):
     """calculates MCE constraints and MCI constraints on the convergence rate and appends them together, where the value of each constraint is equal to z, the total rate estimator, minus the rate associated with each possible MCI and MCE event based on the phantom pareto set, each of which serves as an upper bound on the total rate
-<<<<<<< HEAD
-
-    parameters:
-            alphas: numpy array of length n_systems + 1 consisting of allocation for each system and estimated convergence rate
-            systems: dict, as described under calc_bf_allocation()
-            phantoms: numpy matrix with n_obj columns and an arbitrary number of rows, where each element is a pareto system number. Each row corresponds to a phantom pareto system - pareto system number n in column j implies that the phantom pareto has the same value in objective j as pareto system n
-            num_par: integer, number of estimated pareto systems
-            n_obj: number of systems
-            n_systems: integer, number of total systems
-
-    output:
-            rates: numpy array, giving the value of z(estimated convergence rate) minus the convergence rate upper bound associated with each constraint
-            jacobian: 2d numy array, giving the jacobian of the rates with respect to the vector alpha (including the final element z)
-
-=======
-    
     
     Parameters
     ----------
@@ -249,8 +204,6 @@
     -------
     rates: numpy array, giving the value of z(estimated convergence rate) minus the convergence rate upper bound associated with each constraint
     jacobian: 2d numy array, giving the jacobian of the rates with respect to the vector alpha (including the final element z)
-            
->>>>>>> 7bf4cb82
     """
     # Compose MCE and MCI constraint values and gradients.
     MCE_rates, MCE_grads = MCE_brute_force_rates(alphas, systems, num_par, n_systems, n_obj)
@@ -262,20 +215,6 @@
 
 def MCI_phantom_rates(alphas, systems, phantoms, num_par, n_systems, n_obj):
     """calculates the MCI Phantom rate constraint values and jacobian
-<<<<<<< HEAD
-
-    parameters:
-            alphas:  numpy array of length n_systems + 1 consisting of allocation for each system and estimated convergence rate
-            systems: dict, as described under calc_bf_allocation()
-            phantoms: numpy matrix with n_obj columns and an arbitrary number of rows, where each element is a pareto system number. Each row corresponds to a phantom pareto system - pareto system number n in column j implies that the phantom pareto has the same value in objective j as pareto system n
-            num_par: integer, number of estimated pareto systems
-            n_systems: integer, number of total systems
-            n_obj: integer, number of objectives
-    output:
-            MCE_rates: numpy array, giving the value of z(estimated convergence rate) minus the convergence rate upper bound associated with each MCE constraint
-            MCE_grads: 2d numy array, giving the jacobian of the MCE constraint values with respect to the vector alpha (including the final element z)"""
-
-=======
     
     Parameters
     ----------
@@ -291,7 +230,6 @@
     MCE_rates: numpy array, giving the value of z(estimated convergence rate) minus the convergence rate upper bound associated with each MCE constraint
     MCE_grads: 2d numy array, giving the jacobian of the MCE constraint values with respect to the vector alpha (including the final element z)"""
             
->>>>>>> 7bf4cb82
     tol = 10**-12
     n_phantoms = len(phantoms)
     n_nonpar = n_systems - num_par
@@ -378,21 +316,9 @@
 
 def find_phantoms(paretos, n_obj):
     """finds the phantom pareto set
-<<<<<<< HEAD
-
-    paramters:
-            paretos: a numpy matrix representing the pareto set, with a row for each pareto system and a column for each objective
-            n_obj: integer number of objectives
-            num_par: integer number of pareto systems
-
-    output:
-            phantoms: a numpy matrix similar in structure to paretos characterizing the phantom paretos. same number of columns but a difficult-to-predict number of rows
-       """
-
-=======
-    
-    Paramters
-    ---------
+
+    Parameters
+    ----------
     paretos: a numpy matrix representing the pareto set, with a row for each pareto system and a column for each objective
     n_obj: integer number of objectives
     num_par: integer number of pareto systems
@@ -400,9 +326,7 @@
     Returns
     -------
     phantoms: a numpy matrix similar in structure to paretos characterizing the phantom paretos. same number of columns but a difficult-to-predict number of rows
-       """     
-    
->>>>>>> 7bf4cb82
+    """     
     max_y = np.inf
     phantoms = np.zeros([1, n_obj])
     v = range(n_obj)
@@ -427,27 +351,17 @@
 
 
 def sweep(paretos):
-<<<<<<< HEAD
-    """TO DO"""
-
-    n_obj = len(paretos[0, :])
-=======
-    """I honestly have no recollection of how this one works sorry - Nathan
-    
-    pretty sure inputs and outputs are the same as paretos and phantoms above
-
-    Paramters
-    ---------
+    """
+    Parameters
+    ----------
     paretos: a numpy matrix representing the pareto set, with a row for each pareto system and a column for each objective
     n_obj: integer number of objectives
 
     Returns
     -------
     phantoms: a numpy matrix similar in structure to paretos characterizing the phantom paretos. same number of columns but a difficult-to-predict number of rows
-       """
+    """
     n_obj = len(paretos[0,:])
-    
->>>>>>> 7bf4cb82
     num_par = len(paretos)
 
     if n_obj == 1:
